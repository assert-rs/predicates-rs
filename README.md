# predicates-rs

> An implementation of **boolean-valued predicate functions** in Rust.

[![Documentation](https://img.shields.io/badge/docs-master-blue.svg)](https://docs.rs/predicates)
![License](https://img.shields.io/crates/l/predicates.svg)
[![Crates.io](https://img.shields.io/crates/v/predicates.svg?maxAge=2592000)](https://crates.io/crates/predicates)

[Changelog](https://github.com/assert-rs/predicates-rs/blob/master/CHANGELOG.md)


## Usage

First, add this to your `Cargo.toml`:

```toml
[dependencies]
predicates = "3.1.3"
```

Next, add this to your crate:

```rust
extern crate predicates;

use predicates::prelude::*;
```

For more information on using predicates, look at the
[documentation](https://docs.rs/predicates)

## License

`predicates-rs` is distributed under the terms of both the MIT license and the
Apache License (Version 2.0).

* Apache License, Version 2.0, ([LICENSE-APACHE](LICENSE-APACHE) or <http://www.apache.org/licenses/LICENSE-2.0>)
* MIT license ([LICENSE-MIT](LICENSE-MIT) or <http://opensource.org/licenses/MIT>)

<<<<<<< HEAD
## Credits
=======
at your option.

### Contribution

Unless you explicitly state otherwise, any contribution intentionally
submitted for inclusion in the work by you, as defined in the Apache-2.0
license, shall be dual-licensed as above, without any additional terms or
conditions.
>>>>>>> 271edc6a

Big thanks to [futures-rs](https://github.com/alexcrichton/futures-rs), whose
slick API design informed a lot of decisions made on the API design of this
library.<|MERGE_RESOLUTION|>--- conflicted
+++ resolved
@@ -31,24 +31,14 @@
 
 ## License
 
-`predicates-rs` is distributed under the terms of both the MIT license and the
-Apache License (Version 2.0).
+Licensed under either of
 
 * Apache License, Version 2.0, ([LICENSE-APACHE](LICENSE-APACHE) or <http://www.apache.org/licenses/LICENSE-2.0>)
 * MIT license ([LICENSE-MIT](LICENSE-MIT) or <http://opensource.org/licenses/MIT>)
 
-<<<<<<< HEAD
-## Credits
-=======
 at your option.
 
-### Contribution
-
-Unless you explicitly state otherwise, any contribution intentionally
-submitted for inclusion in the work by you, as defined in the Apache-2.0
-license, shall be dual-licensed as above, without any additional terms or
-conditions.
->>>>>>> 271edc6a
+## Credits
 
 Big thanks to [futures-rs](https://github.com/alexcrichton/futures-rs), whose
 slick API design informed a lot of decisions made on the API design of this
