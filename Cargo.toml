[workspace]
members = ["crates/*"]
resolver = "2"

[workspace.package]
license = "MIT OR Apache-2.0"
edition = "2021"
rust-version = "1.74"  # MSRV
include = [
  "build.rs",
  "src/**/*",
  "Cargo.toml",
  "LICENSE*",
  "README.md",
  "benches/**/*",
  "examples/**/*"
]

[workspace.lints.rust]
rust_2018_idioms = "warn"
unreachable_pub = "warn"
unsafe_op_in_unsafe_fn = "warn"
unused_lifetimes = "warn"
unused_macro_rules = "warn"
unused_qualifications = "warn"

[workspace.lints.clippy]
bool_assert_comparison = "allow"
branches_sharing_code = "allow"
checked_conversions = "warn"
collapsible_else_if = "allow"
create_dir = "warn"
dbg_macro = "warn"
debug_assert_with_mut_call = "warn"
doc_markdown = "warn"
empty_enum = "warn"
enum_glob_use = "warn"
expl_impl_clone_on_copy = "warn"
explicit_deref_methods = "warn"
explicit_into_iter_loop = "warn"
fallible_impl_from = "warn"
filter_map_next = "warn"
flat_map_option = "warn"
float_cmp_const = "warn"
fn_params_excessive_bools = "warn"
from_iter_instead_of_collect = "warn"
if_same_then_else = "allow"
implicit_clone = "warn"
imprecise_flops = "warn"
inconsistent_struct_constructor = "warn"
inefficient_to_string = "warn"
infinite_loop = "warn"
invalid_upcast_comparisons = "warn"
items_after_statements = "warn"
large_digit_groups = "warn"
large_stack_arrays = "warn"
large_types_passed_by_value = "warn"
let_and_return = "allow"  # sometimes good to name what you are returning
linkedlist = "warn"
lossy_float_literal = "warn"
macro_use_imports = "warn"
match_wildcard_for_single_variants = "warn"
mem_forget = "warn"
mutex_integer = "warn"
needless_continue = "warn"
needless_for_each = "warn"
negative_feature_names = "warn"
path_buf_push_overwrite = "warn"
ptr_as_ptr = "warn"
rc_mutex = "warn"
redundant_feature_names = "warn"
ref_option_ref = "warn"
rest_pat_in_fully_bound_structs = "warn"
same_functions_in_if_condition = "warn"
self_named_module_files = "warn"
semicolon_if_nothing_returned = "warn"
single_match_else = "warn"
str_to_string = "warn"
string_add = "warn"
string_add_assign = "warn"
string_lit_as_bytes = "warn"
string_to_string = "warn"
todo = "warn"
trait_duplication_in_bounds = "warn"
verbose_file_reads = "warn"
wildcard_imports = "warn"
zero_sized_map_values = "warn"

[package]
name = "predicates"
version = "3.1.0"
description = "An implementation of boolean-valued predicate functions."
authors = ["Nick Stevens <nick@bitcurry.com>"]
repository = "https://github.com/assert-rs/predicates-rs"
homepage = "https://github.com/assert-rs/predicates-rs"
documentation = "https://docs.rs/predicates"
readme = "README.md"
categories = ["data-structures", "rust-patterns"]
keywords = ["predicate", "boolean", "combinatorial", "match", "logic"]
license.workspace = true
edition.workspace = true
rust-version.workspace = true
include.workspace = true

[package.metadata.docs.rs]
all-features = true
rustdoc-args = ["--cfg", "docsrs"]

[package.metadata.release]
pre-release-replacements = [
  {file="src/lib.rs", search="predicates = \".*\"", replace="predicates = \"{{version}}\"", exactly=1},
  {file="README.md", search="predicates = \".*\"", replace="predicates = \"{{version}}\"", exactly=1},
  {file="CHANGELOG.md", search="Unreleased", replace="{{version}}", min=1},
  {file="CHANGELOG.md", search="\\.\\.\\.HEAD", replace="...{{tag_name}}", exactly=1},
  {file="CHANGELOG.md", search="ReleaseDate", replace="{{date}}", min=1},
  {file="CHANGELOG.md", search="<!-- next-header -->", replace="<!-- next-header -->\n## [Unreleased] - ReleaseDate\n", exactly=1},
  {file="CHANGELOG.md", search="<!-- next-url -->", replace="<!-- next-url -->\n[Unreleased]: https://github.com/assert-rs/predicates-rs/compare/{{tag_name}}...HEAD", exactly=1},
]

[dependencies]
predicates-core = { version = "1.0", path = "crates/core" }
difflib = { version = "0.4", optional = true }
normalize-line-endings = { version = "0.3.0", optional = true }
regex = { version="1.0", optional = true }
float-cmp = { version="0.9", optional = true }
anstyle = "1.0.0"

[dev-dependencies]
<<<<<<< HEAD
predicates-tree = { version = "1.0", path = "crates/tree" }

[features]
default = ["diff", "regex", "float-cmp", "normalize-line-endings", "color"]
diff = ["dep:difflib"]
unstable = []
color = []
=======
automod = "1.0.14"

[lints]
workspace = true
>>>>>>> 181a2cf5
<|MERGE_RESOLUTION|>--- conflicted
+++ resolved
@@ -117,6 +117,12 @@
   {file="CHANGELOG.md", search="<!-- next-url -->", replace="<!-- next-url -->\n[Unreleased]: https://github.com/assert-rs/predicates-rs/compare/{{tag_name}}...HEAD", exactly=1},
 ]
 
+[features]
+default = ["diff", "regex", "float-cmp", "normalize-line-endings", "color"]
+diff = ["dep:difflib"]
+unstable = []
+color = []
+
 [dependencies]
 predicates-core = { version = "1.0", path = "crates/core" }
 difflib = { version = "0.4", optional = true }
@@ -126,17 +132,7 @@
 anstyle = "1.0.0"
 
 [dev-dependencies]
-<<<<<<< HEAD
 predicates-tree = { version = "1.0", path = "crates/tree" }
 
-[features]
-default = ["diff", "regex", "float-cmp", "normalize-line-endings", "color"]
-diff = ["dep:difflib"]
-unstable = []
-color = []
-=======
-automod = "1.0.14"
-
 [lints]
-workspace = true
->>>>>>> 181a2cf5
+workspace = true