--- conflicted
+++ resolved
@@ -3,7 +3,7 @@
 resolver = "2"
 
 [workspace.package]
-repository = "REPOSITORY"
+repository = "https://github.com/assert-rs/predicates-rs"
 license = "MIT OR Apache-2.0"
 edition = "2021"
 rust-version = "1.74"  # MSRV
@@ -85,25 +85,16 @@
 zero_sized_map_values = "warn"
 
 [package]
-<<<<<<< HEAD
 name = "predicates"
 version = "3.1.2"
 description = "An implementation of boolean-valued predicate functions."
 authors = ["Nick Stevens <nick@bitcurry.com>"]
-repository = "https://github.com/assert-rs/predicates-rs"
 homepage = "https://github.com/assert-rs/predicates-rs"
 documentation = "https://docs.rs/predicates"
 readme = "README.md"
 categories = ["data-structures", "rust-patterns"]
 keywords = ["predicate", "boolean", "combinatorial", "match", "logic"]
-=======
-name = "PROJECT"
-version = "0.0.1"
-description = "DESCRIPTION"
-categories = []
-keywords = []
 repository.workspace = true
->>>>>>> 87d9ae55
 license.workspace = true
 edition.workspace = true
 rust-version.workspace = true
